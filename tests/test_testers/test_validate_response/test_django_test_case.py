import pytest
from django.conf import settings as django_settings

from openapi_tester.loaders import StaticSchemaLoader
from openapi_tester.testing import OpenAPITestCase
from tests import yml_path
from tests.test_testers.test_validate_response import BAD_TEST_DATA, GOOD_TEST_DATA


<<<<<<< HEAD
def test_django_test_case(client, monkeypatch) -> None:
=======
def test_django_test_case(client, monkeypatch, transactional_db) -> None:
>>>>>>> 5fa4262b
    """
    Asserts that the assertResponse method of the test case validates correct schemas successfully.
    """
    monkeypatch.setattr(django_settings, 'OPENAPI_TESTER', {'PATH': yml_path, 'SCHEMA_LOADER': StaticSchemaLoader})
    test_case = OpenAPITestCase()
    for item in GOOD_TEST_DATA:
        route = f"/api/v1{item['url']}"
        response = client.get(route)  # type: ignore
        assert response.status_code == 200
        # path and method explicitly pass by the user
        test_case.assertResponse(response=response, method='GET', route=route)
        # path and method inferred
        test_case.assertResponse(response=response)

    for item in BAD_TEST_DATA:
        route = f"/api/v1{item['url']}"
        with pytest.raises(Exception):
            response = client.get(route)  # type: ignore
            assert response.status_code == 400
            # path and method explicitly pass by the user
            with pytest.raises(AssertionError):
                test_case.assertResponse(response=response, method='GET', route=route)
                # path and method inferred
            with pytest.raises(AssertionError):
                test_case.assertResponse(response=response)<|MERGE_RESOLUTION|>--- conflicted
+++ resolved
@@ -7,11 +7,7 @@
 from tests.test_testers.test_validate_response import BAD_TEST_DATA, GOOD_TEST_DATA
 
 
-<<<<<<< HEAD
 def test_django_test_case(client, monkeypatch) -> None:
-=======
-def test_django_test_case(client, monkeypatch, transactional_db) -> None:
->>>>>>> 5fa4262b
     """
     Asserts that the assertResponse method of the test case validates correct schemas successfully.
     """
