import pytest

from openapi_tester.exceptions import DocumentationError
from openapi_tester.testing import validate_response


<<<<<<< HEAD
def test_endpoints_bad_case(client) -> None:
=======
def test_endpoints_bad_case(client, transactional_db) -> None:
>>>>>>> 5fa4262b
    """
    Asserts bad case errors are raised correctly in the tester.
    """
    response = client.get('/api/v1/snake-case/')
    assert response.status_code == 200

    # Test Swagger documentation
    with pytest.raises(DocumentationError, match='The response key `this_is_snake_case` is not properly camelCased'):
        validate_response(response=response, method='GET', route='/api/v1/snake-case')  # type: ignore<|MERGE_RESOLUTION|>--- conflicted
+++ resolved
@@ -4,17 +4,13 @@
 from openapi_tester.testing import validate_response
 
 
-<<<<<<< HEAD
 def test_endpoints_bad_case(client) -> None:
-=======
-def test_endpoints_bad_case(client, transactional_db) -> None:
->>>>>>> 5fa4262b
     """
     Asserts bad case errors are raised correctly in the tester.
     """
     response = client.get('/api/v1/snake-case/')
     assert response.status_code == 200
 
-    # Test Swagger documentation
+    # Test OpenApi documentation
     with pytest.raises(DocumentationError, match='The response key `this_is_snake_case` is not properly camelCased'):
         validate_response(response=response, method='GET', route='/api/v1/snake-case')  # type: ignore