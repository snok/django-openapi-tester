--- conflicted
+++ resolved
@@ -8,9 +8,11 @@
     NONE_ERROR,
     OPENAPI_PYTHON_MAPPING,
     VALIDATE_FORMAT_ERROR,
+    VALIDATE_MAX_ARRAY_LENGTH_ERROR,
     VALIDATE_MAX_LENGTH_ERROR,
     VALIDATE_MAXIMUM_ERROR,
     VALIDATE_MAXIMUM_NUMBER_OF_PROPERTIES_ERROR,
+    VALIDATE_MIN_ARRAY_LENGTH_ERROR,
     VALIDATE_MIN_LENGTH_ERROR,
     VALIDATE_MINIMUM_ERROR,
     VALIDATE_MINIMUM_NUMBER_OF_PROPERTIES_ERROR,
@@ -107,7 +109,9 @@
 
 def test_min_array_length_violated():
     """ Not adhering to minlength limitations should raise an error """
-    with pytest.raises(DocumentationError, match=VALIDATE_MIN_LENGTH_ERROR.format(data=r"\['string'\]", min_length=2)):
+    with pytest.raises(
+        DocumentationError, match=VALIDATE_MIN_ARRAY_LENGTH_ERROR.format(data=r"\['string'\]", min_length=2)
+    ):
         schema = {"type": "array", "items": {"type": "string"}, "minItems": 2}
         tester.test_schema_section(schema, ["string"])
 
@@ -116,7 +120,7 @@
     """ Not adhering to maxlength limitations should raise an error """
     with pytest.raises(
         DocumentationError,
-        match=VALIDATE_MAX_LENGTH_ERROR.format(
+        match=VALIDATE_MAX_ARRAY_LENGTH_ERROR.format(
             data=r"\['string', 'string', 'string', 'string', 'string', 'string'\]", max_length=5
         ),
     ):
@@ -255,12 +259,6 @@
         tester.test_schema_section(schema, example_object)
 
 
-<<<<<<< HEAD
-def test_unique_items_validator():
-    with pytest.raises(DocumentationError, match=VALIDATE_UNIQUE_ITEMS_ERROR):
-        schema = {"type": "array", "items": {"type": "string"}, "uniqueItems": True}
-        tester.test_schema_section(schema, ["identical value", "identical value", "non-identical value"])
-=======
 # region: anyOf unit tests
 
 example_anyof_response = {
@@ -329,4 +327,9 @@
 
 
 # endregion
->>>>>>> 308b514b
+
+
+def test_unique_items_validator():
+    with pytest.raises(DocumentationError, match=VALIDATE_UNIQUE_ITEMS_ERROR):
+        schema = {"type": "array", "items": {"type": "string"}, "uniqueItems": True}
+        tester.test_schema_section(schema, ["identical value", "identical value", "non-identical value"])