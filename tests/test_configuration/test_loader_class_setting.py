--- conflicted
+++ resolved
@@ -2,11 +2,7 @@
 from django.conf import settings as django_settings
 from django.core.exceptions import ImproperlyConfigured
 
-<<<<<<< HEAD
-from openapi_tester.configuration import SwaggerTesterSettings
-=======
 from openapi_tester.configuration import OpenAPITesterSettings
->>>>>>> 5fa4262b
 from openapi_tester.loaders import DrfYasgSchemaLoader, StaticSchemaLoader
 from tests.utils import patch_settings
 
@@ -34,8 +30,4 @@
 def test_invalid_invalid_callable(monkeypatch) -> None:
     monkeypatch.setattr(django_settings, 'OPENAPI_TESTER', patch_settings('SCHEMA_LOADER', lambda x: x))
     with pytest.raises(ImproperlyConfigured, match='SCHEMA_LOADER must be a class'):
-<<<<<<< HEAD
-        SwaggerTesterSettings().validate()
-=======
-        OpenAPITesterSettings().validate()
->>>>>>> 5fa4262b
+        OpenAPITesterSettings().validate()