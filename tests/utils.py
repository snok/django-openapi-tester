from copy import deepcopy

import yaml
from django.conf import settings as django_settings

<<<<<<< HEAD
from tests import yml_path

default_settings = django_settings.RESPONSE_TESTER
default_middleware_settings = default_settings['MIDDLEWARE']
default_middleware_response_validation_settings = default_middleware_settings['RESPONSE_VALIDATION']
=======
default_settings = django_settings.OPENAPI_TESTER
>>>>>>> 5fa4262b
default_project_middlewares = django_settings.MIDDLEWARE


def remove_middleware():
    return default_project_middlewares[:-1]


def patch_settings(key, value) -> dict:
    patched_settings = deepcopy(default_settings)
    patched_settings[key] = value
    return patched_settings


<<<<<<< HEAD
def patch_middleware_settings(key, value) -> dict:
    patched_middleware_settings = deepcopy(default_middleware_settings)
    patched_middleware_settings[key] = value
    settings = deepcopy(default_settings)
    settings['MIDDLEWARE'] = patched_middleware_settings
    return settings


def patch_response_validation_middleware_settings(key, value) -> dict:
    patched_middleware_settings = deepcopy(default_middleware_response_validation_settings)
    patched_middleware_settings[key] = value
    middleware_settings = deepcopy(default_middleware_settings)
    middleware_settings['RESPONSE_VALIDATION'] = patched_middleware_settings
    settings = deepcopy(default_settings)
    settings['MIDDLEWARE'] = middleware_settings
    return settings


def patch_view_settings(key, value) -> dict:
    patched_view_settings = deepcopy(default_view_settings)
    patched_view_settings[key] = value
    settings = deepcopy(default_settings)
    settings['VIEWS'] = patched_view_settings
    return settings


def patch_response_validation_view_settings(key, value) -> dict:
    patched_view_settings = deepcopy(default_middleware_response_validation_settings)
    patched_view_settings[key] = value
    view_settings = deepcopy(default_middleware_settings)
    view_settings['RESPONSE_VALIDATION'] = patched_view_settings
    settings = deepcopy(default_settings)
    settings['VIEWS'] = view_settings
    return settings


=======
>>>>>>> 5fa4262b
class MockRoute:
    def __init__(self, x):
        self.x = x
        self.counter = 0
        self.parameters = [2, 2]

    def get_path(self):
        self.counter += 1
        if self.counter == 2:
            raise IndexError
        return self.x


def ret_schema(*args, **kwargs):
    with open(yml_path) as f:
        content = f.read()
    return yaml.load(content, Loader=yaml.FullLoader)<|MERGE_RESOLUTION|>--- conflicted
+++ resolved
@@ -3,67 +3,15 @@
 import yaml
 from django.conf import settings as django_settings
 
-<<<<<<< HEAD
 from tests import yml_path
-
-default_settings = django_settings.RESPONSE_TESTER
-default_middleware_settings = default_settings['MIDDLEWARE']
-default_middleware_response_validation_settings = default_middleware_settings['RESPONSE_VALIDATION']
-=======
-default_settings = django_settings.OPENAPI_TESTER
->>>>>>> 5fa4262b
-default_project_middlewares = django_settings.MIDDLEWARE
-
-
-def remove_middleware():
-    return default_project_middlewares[:-1]
 
 
 def patch_settings(key, value) -> dict:
-    patched_settings = deepcopy(default_settings)
+    patched_settings = deepcopy(django_settings.OPENAPI_TESTER)
     patched_settings[key] = value
     return patched_settings
 
 
-<<<<<<< HEAD
-def patch_middleware_settings(key, value) -> dict:
-    patched_middleware_settings = deepcopy(default_middleware_settings)
-    patched_middleware_settings[key] = value
-    settings = deepcopy(default_settings)
-    settings['MIDDLEWARE'] = patched_middleware_settings
-    return settings
-
-
-def patch_response_validation_middleware_settings(key, value) -> dict:
-    patched_middleware_settings = deepcopy(default_middleware_response_validation_settings)
-    patched_middleware_settings[key] = value
-    middleware_settings = deepcopy(default_middleware_settings)
-    middleware_settings['RESPONSE_VALIDATION'] = patched_middleware_settings
-    settings = deepcopy(default_settings)
-    settings['MIDDLEWARE'] = middleware_settings
-    return settings
-
-
-def patch_view_settings(key, value) -> dict:
-    patched_view_settings = deepcopy(default_view_settings)
-    patched_view_settings[key] = value
-    settings = deepcopy(default_settings)
-    settings['VIEWS'] = patched_view_settings
-    return settings
-
-
-def patch_response_validation_view_settings(key, value) -> dict:
-    patched_view_settings = deepcopy(default_middleware_response_validation_settings)
-    patched_view_settings[key] = value
-    view_settings = deepcopy(default_middleware_settings)
-    view_settings['RESPONSE_VALIDATION'] = patched_view_settings
-    settings = deepcopy(default_settings)
-    settings['VIEWS'] = view_settings
-    return settings
-
-
-=======
->>>>>>> 5fa4262b
 class MockRoute:
     def __init__(self, x):
         self.x = x
@@ -80,4 +28,9 @@
 def ret_schema(*args, **kwargs):
     with open(yml_path) as f:
         content = f.read()
-    return yaml.load(content, Loader=yaml.FullLoader)+    return yaml.load(content, Loader=yaml.FullLoader)
+
+
+def loader(path):
+    with open(str(django_settings.BASE_DIR.parent) + path) as f:
+        return yaml.load(f, Loader=yaml.FullLoader)