--- conflicted
+++ resolved
@@ -4,7 +4,7 @@
 description = "Django test utility for validating OpenAPI response documentation"
 authors = ["Sondre Lillebø Gundersen <sondrelg@live.no>"]
 maintainers = [
-    "Na'aman Hirschfeld <@Goldziher>",
+    "Na'aman Hirschfeld <nhirschfeld@gmail.com>",
     "Jonas Krüger Svensson <jonas-ks@hotmail.com>",
 ]
 license = "BSD-4-Clause"
@@ -42,16 +42,10 @@
 
 [tool.poetry.dependencies]
 python = "^3.6.1"
-<<<<<<< HEAD
-djangorestframework = "*"
 django = "^2.2 || ^3.0"
 prance = "^0.20.0"
 openapi-spec-validator = "^0.2.9"
-=======
-django = "^2.2 || ^3.0"
-prance = "^0.20.0"
 djangorestframework = {version = "*", optional = true}
->>>>>>> 5fa4262b
 
 [tool.poetry.dev-dependencies]
 drf-yasg = "^1.17.1"
@@ -77,13 +71,8 @@
 multi_line_output = 3
 include_trailing_comma = true
 line_length = 120
-<<<<<<< HEAD
 known_third_party = ["django", "drf_spectacular", "drf_yasg", "openapi_spec_validator", "prance", "pytest", "requests", "rest_framework", "yaml"]
-known_first_party = ["response_tester"]
-=======
-known_third_party = ["django", "drf_spectacular", "drf_yasg", "prance", "pytest", "requests", "rest_framework", "yaml"]
 known_first_party = ["openapi_tester"]
->>>>>>> 5fa4262b
 
 [build-system]
 requires = ["poetry>=0.12"]
